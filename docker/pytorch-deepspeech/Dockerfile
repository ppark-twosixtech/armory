--- conflicted
+++ resolved
@@ -1,49 +1,3 @@
-<<<<<<< HEAD
-########## ARMORY Base #################
-
-FROM nvidia/cuda:10.2-cudnn7-runtime-ubuntu18.04 AS armory
-
-# Temporary fix for broken nvidia package checksum
-RUN rm -f /etc/apt/sources.list.d/nvidia-ml.list
-
-RUN apt-get -y -qq update && \
-    apt-get install -y wget vim build-essential git curl
-
-# Install Conda
-RUN wget --quiet https://repo.anaconda.com/miniconda/Miniconda3-py37_4.9.2-Linux-x86_64.sh -O ~/miniconda.sh && \
-    /bin/bash ~/miniconda.sh -b -p /opt/conda && \
-    rm ~/miniconda.sh && \
-    /opt/conda/bin/conda clean -tipsy && \
-    ln -s /opt/conda/etc/profile.d/conda.sh /etc/profile.d/conda.sh && \
-    echo ". /opt/conda/etc/profile.d/conda.sh" >> ~/.bashrc && \
-    echo "conda activate base" >> ~/.bashrc && \
-    echo 'alias ll="ls -al"' >> ~/.bashrc
-
-ENV PATH=/opt/conda/bin:$PATH
-
-RUN /opt/conda/bin/pip install --no-cache-dir \
-    tensorflow-datasets==3.2.0 \
-    jupyterlab==3.0.9 \
-    boto3==1.17.20 \
-    Pillow==8.2.0 \
-    pydub==0.24.1 \
-    apache-beam==2.22.0 \
-    dill==0.3.1.1 \
-    pytest==6.2.2 \
-    pandas==1.2.4 \
-    ffmpeg-python==0.2.0 \
-    tensorboardX==2.4.1 \
-    loguru==0.6.0
-
-
-RUN /opt/conda/bin/conda install -c conda-forge ffmpeg==4.2.3 && \
-    /opt/conda/bin/conda clean --all
-
-WORKDIR /workspace
-
-
-=======
->>>>>>> 3efe1faa
 ########## PyTorch 1 Deep Speech Base #################
 
 ARG armory_version
