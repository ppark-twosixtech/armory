########## ARMORY Base #################

FROM nvidia/cuda:11.3.1-cudnn8-runtime-ubuntu20.04 AS armory-pytorch-base

# Temporary fix for broken nvidia package checksum
# RUN rm -f /etc/apt/sources.list.d/nvidia-ml.list

RUN apt-get -y -qq update && \
    DEBIAN_FRONTEND=noninteractive \
    apt-get install -y \
    wget \
    vim \
    build-essential \
    git \
    curl \
    libgl1-mesa-glx \
    libglib2.0-0 \
    && rm -rf /var/lib/apt/lists/*

# Install Conda
RUN wget --quiet https://repo.anaconda.com/miniconda/Miniconda3-py38_4.10.3-Linux-x86_64.sh -O ~/miniconda.sh && \
    /bin/bash ~/miniconda.sh -b -p /opt/conda && \
    rm ~/miniconda.sh && \
    /opt/conda/bin/conda clean -tipsy && \
    ln -s /opt/conda/etc/profile.d/conda.sh /etc/profile.d/conda.sh && \
    echo ". /opt/conda/etc/profile.d/conda.sh" >> ~/.bashrc && \
    echo "conda activate base" >> ~/.bashrc && \
    echo 'alias ll="ls -al"' >> ~/.bashrc

ENV PATH=/opt/conda/bin:$PATH

<<<<<<< HEAD
# conda installations ordered by channel
RUN /opt/conda/bin/conda install \
    pytorch=1.10 \
    torchvision \
    torchaudio \
    cudatoolkit=11.3 \
    -c pytorch \
    && /opt/conda/bin/conda clean --all
# pytorch==1.10.2 \
# torchvision==0.11.3 \
# torchaudio==0.10.2 \
# cudatoolkit==11.3.1 \
# ffmpeg==4.3 \
# numpy==1.21.2 \
# pillow==8.4.0 \
# tqdm==4.61.2 \
# requests==2.25.1 \

RUN /opt/conda/bin/conda install \
    scikit-learn=1.0 \
    jupyterlab \
    matplotlib \
    -c conda-forge \
    && /opt/conda/bin/conda clean --all
    # ART requires scikit-learn >=0.22.2,<1.1.0
# scikit-learn==1.0.2 \
# scipy==1.7.3 \
# jupyterlab==3.2.9 \ 
# jsonschema==4.4.0 \
# six==1.16.0 \
# setuptools==52.0.0 \

RUN /opt/conda/bin/conda install \
    numba=0.55 \
    -c numba \
    && /opt/conda/bin/conda clean --all
    # ART requires numba >= 0.53.1
# numba==0.55.1

RUN /opt/conda/bin/conda install \
    pandas=1.1 \
    -c anaconda \
    && /opt/conda/bin/conda clean --all
# pandas==1.1.3 
=======
RUN /opt/conda/bin/pip install --no-cache-dir \
    tensorflow-datasets==3.2.0 \
    jupyterlab==3.0.9 \
    boto3==1.17.20 \
    Pillow==8.2.0 \
    pydub==0.24.1 \
    apache-beam==2.22.0 \
    dill==0.3.1.1 \
    pytest==6.2.2 \
    opencv-python==4.5.1.48 \
    pandas==1.2.4 \
    ffmpeg-python==0.2.0 \
    numba==0.53.1 \
    tensorboardX==2.4.1 \
    loguru==0.6.0

RUN /opt/conda/bin/conda install -c conda-forge ffmpeg==4.2.3 && \
    /opt/conda/bin/conda clean --all

WORKDIR /workspace

########## PyTorch 1 Base #################
>>>>>>> be66da4c

RUN /opt/conda/bin/pip install --no-cache-dir \
    tensorflow-datasets==3.2.1 \
    tensorflow==2.8 \
    tensorboardx==2.4 \
    boto3==1.20 \
    opencv-python \
    ffmpeg-python \
    pytest \
    pymongo \
    coloredlogs \
    docker \
    adversarial-robustness-toolbox==1.9.1
    # tensorflow-datasets version 4 has breaking changes
# dill==0.3.4 \
# tensorflow-datasets==3.2.1 \
# tensorflow=2.8.0 \
# tensorboardx=2.4.1 \
# boto3==1.20.54 \
# opencv-python==4.5.5.62 \
# ffmpeg-python==0.2.0 \
# pytest==7.0.1 \
# pymongo==4.0.1 \
# coloredlogs==15.0.1 \
# docker==5.0.3 \
# adversarial-robustness-toolbox==1.9.1

# pydub not installed. Do we need?
#    pydub==0.24.1 \  

WORKDIR /workspace

########## PyTorch 1 Dev #################

FROM armory-pytorch-base AS armory-pytorch-dev
ARG armory_version

COPY . /armory_dev/
RUN /opt/conda/bin/pip install /armory_dev/ --no-cache-dir

WORKDIR /workspace
CMD tail -f /dev/null

########## PyTorch 1 Release #################

FROM armory-pytorch-base AS armory-pytorch
ARG armory_version

RUN /opt/conda/bin/pip install armory-testbed==${armory_version} --no-cache-dir

WORKDIR /workspace
CMD tail -f /dev/null<|MERGE_RESOLUTION|>--- conflicted
+++ resolved
@@ -29,7 +29,6 @@
 
 ENV PATH=/opt/conda/bin:$PATH
 
-<<<<<<< HEAD
 # conda installations ordered by channel
 RUN /opt/conda/bin/conda install \
     pytorch=1.10 \
@@ -54,10 +53,10 @@
     matplotlib \
     -c conda-forge \
     && /opt/conda/bin/conda clean --all
-    # ART requires scikit-learn >=0.22.2,<1.1.0
+# ART requires scikit-learn >=0.22.2,<1.1.0
 # scikit-learn==1.0.2 \
 # scipy==1.7.3 \
-# jupyterlab==3.2.9 \ 
+# jupyterlab==3.2.9 \
 # jsonschema==4.4.0 \
 # six==1.16.0 \
 # setuptools==52.0.0 \
@@ -66,38 +65,14 @@
     numba=0.55 \
     -c numba \
     && /opt/conda/bin/conda clean --all
-    # ART requires numba >= 0.53.1
+# ART requires numba >= 0.53.1
 # numba==0.55.1
 
 RUN /opt/conda/bin/conda install \
     pandas=1.1 \
     -c anaconda \
     && /opt/conda/bin/conda clean --all
-# pandas==1.1.3 
-=======
-RUN /opt/conda/bin/pip install --no-cache-dir \
-    tensorflow-datasets==3.2.0 \
-    jupyterlab==3.0.9 \
-    boto3==1.17.20 \
-    Pillow==8.2.0 \
-    pydub==0.24.1 \
-    apache-beam==2.22.0 \
-    dill==0.3.1.1 \
-    pytest==6.2.2 \
-    opencv-python==4.5.1.48 \
-    pandas==1.2.4 \
-    ffmpeg-python==0.2.0 \
-    numba==0.53.1 \
-    tensorboardX==2.4.1 \
-    loguru==0.6.0
-
-RUN /opt/conda/bin/conda install -c conda-forge ffmpeg==4.2.3 && \
-    /opt/conda/bin/conda clean --all
-
-WORKDIR /workspace
-
-########## PyTorch 1 Base #################
->>>>>>> be66da4c
+# pandas==1.1.3
 
 RUN /opt/conda/bin/pip install --no-cache-dir \
     tensorflow-datasets==3.2.1 \
@@ -111,7 +86,7 @@
     coloredlogs \
     docker \
     adversarial-robustness-toolbox==1.9.1
-    # tensorflow-datasets version 4 has breaking changes
+# tensorflow-datasets version 4 has breaking changes
 # dill==0.3.4 \
 # tensorflow-datasets==3.2.1 \
 # tensorflow=2.8.0 \
@@ -126,7 +101,7 @@
 # adversarial-robustness-toolbox==1.9.1
 
 # pydub not installed. Do we need?
-#    pydub==0.24.1 \  
+#    pydub==0.24.1 \
 
 WORKDIR /workspace
 
