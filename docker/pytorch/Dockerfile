--- conflicted
+++ resolved
@@ -53,10 +53,10 @@
     matplotlib \
     -c conda-forge \
     && /opt/conda/bin/conda clean --all
-# ART requires scikit-learn >=0.22.2,<1.1.0
+    # ART requires scikit-learn >=0.22.2,<1.1.0
 # scikit-learn==1.0.2 \
 # scipy==1.7.3 \
-# jupyterlab==3.2.9 \
+# jupyterlab==3.2.9 \ 
 # jsonschema==4.4.0 \
 # six==1.16.0 \
 # setuptools==52.0.0 \
@@ -65,7 +65,7 @@
     numba=0.55 \
     -c numba \
     && /opt/conda/bin/conda clean --all
-# ART requires numba >= 0.53.1
+    # ART requires numba >= 0.53.1
 # numba==0.55.1
 
 # TODO: determine if NUMBA_CACHE_DIR needs to be set
@@ -75,7 +75,7 @@
     pandas=1.1 \
     -c anaconda \
     && /opt/conda/bin/conda clean --all
-# pandas==1.1.3
+# pandas==1.1.3 
 
 RUN /opt/conda/bin/pip install --no-cache-dir \
     tensorflow-datasets==3.2.1 \
@@ -89,7 +89,7 @@
     coloredlogs \
     docker \
     adversarial-robustness-toolbox==1.9.1
-# tensorflow-datasets version 4 has breaking changes
+    # tensorflow-datasets version 4 has breaking changes
 # dill==0.3.4 \
 # tensorflow-datasets==3.2.1 \
 # tensorflow=2.8.0 \
@@ -103,13 +103,8 @@
 # docker==5.0.3 \
 # adversarial-robustness-toolbox==1.9.1
 
-<<<<<<< HEAD
-# pydub not installed. Do we need?
-#    pydub==0.24.1 \
-=======
 # TODO: pydub not installed. Do we need?
 #    pydub==0.24.1 \  
->>>>>>> 3efe1faa
 
 WORKDIR /workspace
 
