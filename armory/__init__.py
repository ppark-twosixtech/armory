"""Adversarial Robustness Evaluation Test Bed

ARMORY Versions use "Semantic Version" scheme where stable releases will have versions
<<<<<<< HEAD
like `0.14.6`.  Armory uses `setuptools_scm` which pulls the version from the
tags most recent git tag. For example if the most recent git tag is `v0.14.6`,
then the version will be `0.14.6`.

If you are a developer, the version will be constructed from the most recent tag
plus a suffix of devN-gHASH where N is the number of commits since the most recent
tag and HASH is the short hash of the most recent commit. For example, if the most
recent git tag is v0.14.6 and the most recent commit hash is 1234567 then the
built image tage will be v0.14.6-dev1-g1234567.
"""

from importlib_metadata import version, PackageNotFoundError
from armory.logs import log

try:
    __version__ = version("armory-testbed")
except PackageNotFoundError as e:
    log.error("Armory Package is not Installed...")
    raise e
=======
like `0.14.6`.  Armory uses `setuptools_scm` which pulls the version from the tags most
recent git tag. For example if the most recent git tag is `v0.14.6`, then the version
will be `0.14.6`.

If you are a developer, the version will be constructed from the most recent tag plus a
suffix of gHASH where HASH is the short hash of the most recent commit. For example,
if the most recent git tag is v0.14.6 and the most recent commit hash is 1234567 then
the version will be 0.14.6.g1234567. This scheme does differ from the scm strings
which also have a commit count and date in them like 1.0.1.dev2+g0c5ffd9.d20220314181920
which is a bit ungainly.
"""

from importlib_metadata import version, PackageNotFoundError
import pathlib
import re
import subprocess

from armory.logs import log


def get_dynamic_version():
    """
    Produce the version dynamically from setup.py if available.

    Return None if setup.py is not available
    """
    armory_repo_root = pathlib.Path(__file__).parent.parent
    setup = armory_repo_root / "setup.py"
    if not setup.is_file():
        return None

    completed = subprocess.run(
        ["python", str(setup), "--version"],
        cwd=str(armory_repo_root),
        capture_output=True,
        text=True,
    )
    try:
        completed.check_returncode()
    except subprocess.CalledProcessError:
        log.critical("setup.py exists but 'python setup.py --version' failed.")
        raise
    version = completed.stdout.strip()
    return version


__version__ = get_dynamic_version()
if __version__ is None:
    try:
        __version__ = version("armory-testbed")
    except PackageNotFoundError:
        log.critical("armory package is not pip installed and not locally cloned")
        raise
__version__ = re.sub(r"dev\d+\+(g[0-9a-f]+)(\.d\d+)?$", r"\1", __version__)

>>>>>>> 6bf7e26d

# typedef for a widely used JSON-like configuration specification
from typing import Dict, Any

Config = Dict[str, Any]

# Submodule imports
try:
    from armory import art_experimental
    from armory import baseline_models
    from armory import data
    from armory import docker
    from armory import eval
    from armory import paths
    from armory import utils
    from armory import webapi
except ImportError as e:
    module = e.name
    print(f"ERROR: cannot import '{module}' module")
    print("    Please run: $ pip install -r requirements.txt")
    raise

END_SENTINEL = "Scenario has finished running cleanly"<|MERGE_RESOLUTION|>--- conflicted
+++ resolved
@@ -1,27 +1,6 @@
 """Adversarial Robustness Evaluation Test Bed
 
 ARMORY Versions use "Semantic Version" scheme where stable releases will have versions
-<<<<<<< HEAD
-like `0.14.6`.  Armory uses `setuptools_scm` which pulls the version from the
-tags most recent git tag. For example if the most recent git tag is `v0.14.6`,
-then the version will be `0.14.6`.
-
-If you are a developer, the version will be constructed from the most recent tag
-plus a suffix of devN-gHASH where N is the number of commits since the most recent
-tag and HASH is the short hash of the most recent commit. For example, if the most
-recent git tag is v0.14.6 and the most recent commit hash is 1234567 then the
-built image tage will be v0.14.6-dev1-g1234567.
-"""
-
-from importlib_metadata import version, PackageNotFoundError
-from armory.logs import log
-
-try:
-    __version__ = version("armory-testbed")
-except PackageNotFoundError as e:
-    log.error("Armory Package is not Installed...")
-    raise e
-=======
 like `0.14.6`.  Armory uses `setuptools_scm` which pulls the version from the tags most
 recent git tag. For example if the most recent git tag is `v0.14.6`, then the version
 will be `0.14.6`.
@@ -77,7 +56,6 @@
         raise
 __version__ = re.sub(r"dev\d+\+(g[0-9a-f]+)(\.d\d+)?$", r"\1", __version__)
 
->>>>>>> 6bf7e26d
 
 # typedef for a widely used JSON-like configuration specification
 from typing import Dict, Any
