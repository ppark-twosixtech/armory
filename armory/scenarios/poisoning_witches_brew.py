import os
import copy

import numpy as np

from armory.scenarios.poison import Poison
from armory.logs import log
from armory.utils import config_loading
from armory import metrics, paths
from armory.instrument import Meter, GlobalMeter, LogWriter, ResultsWriter


class DatasetPoisonerWitchesBrew:
    def __init__(
        self,
        attack,
        x_test,
        y_test,
        source_class,
        target_class,
        trigger_index,
        data_filepath,
    ):
        """
        Individual source-class triggers are chosen from x_test.  At poison time, the
        train set is modified to induce misclassification of the triggers as target_class.

        """
        self.attack = attack
        self.x_test = x_test
        self.y_test = y_test
        self.source_class = source_class
        self.target_class = target_class
        self.trigger_index = trigger_index
        self.data_filepath = data_filepath

    def poison_dataset(self, x_train, y_train, return_index=True):
        """
        Return a poisoned version of dataset x, y
            if return_index, return x, y, index
        """
        if len(x_train) != len(y_train):
            raise ValueError("Sizes of x and y do not match")

        if (
            None in self.source_class
            and None in self.target_class
            and None in self.trigger_index
        ):
            # In this case we just want to use the saved dataset, use empty x_trigger and y_trigger to signal that
            x_trigger = []
            y_trigger = []

        else:
            x_trigger = self.x_test[self.trigger_index]
            if len(x_trigger.shape) == 3:
                x_trigger = np.expand_dims(x_trigger, axis=0)

            y_trigger = self.target_class

        (
            poison_x,
            poison_y,
            poison_index,
            new_trigger_index,
            new_source_class,
            new_target_class,
        ) = self.attack.poison(
            self.data_filepath,
            x_trigger,
            y_trigger,
            x_train,
            y_train,
            self.trigger_index,
        )

        # attack.poison() may have modified trigger, source, and target,
        # if they were None in the config, and loaded from a pre-saved file.
        self.trigger_index = new_trigger_index
        self.source_class = new_source_class
        self.target_class = new_target_class

        if return_index:
            return (
                poison_x,
                poison_y,
                self.trigger_index,
                self.source_class,
                self.target_class,
                poison_index,
            )
        return (
            poison_x,
            poison_y,
            self.trigger_index,
            self.source_class,
            self.target_class,
        )


class WitchesBrewScenario(Poison):
    def _validate_attack_args(self, adhoc_config, y_test):
        """Ensures that the attack parameters from the config are valid and
        sufficient to create a poisoned dataset.

        Returns a standardized version of trigger_index, source_class, and
        target_class from the config, as well as a bool indicating whether
        the triggers were selected randomly.
        """

        ###
        # A word of explanation.
        #
        # We have three lists: target_class, trigger_index, source_class.
        # If source (or target) contains only 1 value, but either of the other lists contains more,
        # that source (or target) value is repeated to the length of the longer list.
        #
        # Source or trigger may be None.
        # If trigger_index is None, choose randomly from source class.
        # If source_class is None, infer from trigger_index.
        #
        # Target_class may only be None if the other two are also both None.
        # In this case, the scenario expects to load a presaved dataset specified elsewhere in the config.
        # It would be possible to choose target_class randomly as well,
        # but that was not something the poison group asked for and it significantly complicates things.
        ###

        trigger_index = adhoc_config["trigger_index"]
        if not isinstance(trigger_index, list):
            trigger_index = [trigger_index]

        target_class = adhoc_config["target_class"]
        if not isinstance(target_class, list):
            target_class = [target_class]

        source_class = adhoc_config["source_class"]
        if not isinstance(source_class, list):
            source_class = [source_class]

        if None in target_class and None in source_class and None in trigger_index:
            # If all three are None, we'll just use the saved dataset
            return [], [], [], False

        if None in target_class:
            raise ValueError("Please specify target_class in the config.")

        if None in source_class and None in trigger_index:
            raise ValueError(
                "Either source_class or trigger_index may be None but not both; please specify one."
            )

        # Now, target is not None, and only one of source or trigger is None.

        lengths = [len(trigger_index), len(target_class), len(source_class)]
        names = ["trigger_index", "target_class", "source_class"]
        max_name = names[np.argmax(lengths)]
        N = max(lengths)

        # Can't accept single int trigger_index if N > 1
        if N > 1 and len(trigger_index) == 1 and trigger_index[0] is not None:
            raise ValueError(
                f"trigger_index must have {N} unique elements to match {max_name}"
            )
        # now, trigger is one None, many Nones, or many ints.  Or one int if N is 1.
        if len(trigger_index) == 1:
            trigger_index = trigger_index * N
        # now, trigger is N Nones or N ints, or a wrong number
        if len(trigger_index) != N:
            if None in trigger_index:
                raise ValueError(
                    f"trigger_index should be 'null' or a list of {N} 'null's to match {max_name}"
                )
            else:
                raise
        # now, trigger is N Nones or N ints.
        if None not in trigger_index:
            if len(np.unique(trigger_index)) != len(trigger_index):
                raise ValueError("All elements of trigger_index must be unique")
        # now, trigger is N Nones or N unique ints.  As we need it.

        if len(target_class) == 1:
            target_class = target_class * N
        elif len(target_class) != N:
            raise ValueError(
                f"target_class must have one element or as many as {max_name}"
            )

        if len(source_class) == 1:
            source_class = source_class * N
        elif len(source_class) != N:
            raise ValueError(
                f"source_class must have one element or as many as {max_name}"
            )

        # Now, source, target, and trigger have length N.  Either source or trigger may be lists of None, but not both.
        # If source or trigger contain None, select randomly, but set a flag for reference in attack.

        triggers_chosen_randomly = False

        if None in trigger_index:
            log.info("Selecting random trigger images according to source_class")
            triggers_chosen_randomly = True
            used = []  # want to avoid using any trigger twice
            for i, class_i in enumerate(source_class):
                if class_i not in y_test:
                    raise ValueError(
                        f"Test set contains no examples of class {class_i}"
                    )
                options = [
                    index
                    for index in np.where(y_test == class_i)[0]
                    if index not in used
                ]
                trig_ind = np.random.choice(options)
                used.append(trig_ind)
                trigger_index[i] = trig_ind

            if len(np.unique(trigger_index)) != len(trigger_index):
                raise ValueError(
                    "Selected same trigger image multiple times.  If this happens, there is a bug in the 'for' block preceding this line of code"
                )

        if None in source_class:
            log.info(
                "Inferring source_class from the classes of the chosen trigger images"
            )
            for i, trig_ind in enumerate(trigger_index):
                source_class[i] = y_test[trig_ind]

        for i, trigger_ind in enumerate(trigger_index):
            if y_test[trigger_ind] != source_class[i]:
                raise ValueError(
                    f"Trigger image {i} does not belong to source class (class {y_test[trigger_ind]} != class {source_class[i]})"
                )

        if sum([t == s for t, s in zip(target_class, source_class)]) > 0:
            raise ValueError(
                f" No target class may equal source class; got target = {target_class} and source = {source_class}"
            )

        return trigger_index, target_class, source_class, triggers_chosen_randomly

    def load_poisoner(self):
        adhoc_config = self.config.get("adhoc") or {}
        attack_config = copy.deepcopy(self.config["attack"])
        if attack_config.get("type") == "preloaded":
            raise ValueError("preloaded attacks not currently supported for poisoning")

        self.use_poison = bool(adhoc_config["poison_dataset"])

        dataset_config = self.config["dataset"]
        test_dataset = config_loading.load_dataset(
            dataset_config, split="test", num_batches=None, **self.dataset_kwargs
        )
        x_test, y_test = (np.concatenate(z, axis=0) for z in zip(*list(test_dataset)))

        (
            self.trigger_index,
            self.target_class,
            self.source_class,
            triggers_chosen_randomly,
        ) = self._validate_attack_args(adhoc_config, y_test)

        if self.use_poison:

            attack_config["kwargs"]["percent_poison"] = adhoc_config[
                "fraction_poisoned"
            ]
            attack_config["kwargs"]["source_class"] = self.source_class
            attack_config["kwargs"]["target_class"] = self.target_class
            attack_config["kwargs"][
                "triggers_chosen_randomly"
            ] = triggers_chosen_randomly

            data_filepath = (
                attack_config["kwargs"].pop("data_filepath")
                if "data_filepath" in attack_config["kwargs"].keys()
                else None
            )

            attack_dir = os.path.join(paths.runtime_paths().saved_model_dir, "attacks")
            os.makedirs(attack_dir, exist_ok=True)
            if data_filepath is not None:
                data_filepath = os.path.join(attack_dir, data_filepath)

            log.info("Loading proxy model for attack . . .")
            proxy_weights = attack_config.get(
                "proxy_classifier_weights_file", None
            )  # you can pass in saved weights, but so far, this won't save them for you.
            proxy_config = copy.deepcopy(self.config["model"])
            proxy_config["weights_file"] = proxy_weights
            proxy_model, _ = config_loading.load_model(proxy_config)

            #  Train proxy model for gradient matching attack, if no pre-saved dataset or if we are overwriting it.
            if (
                data_filepath is None
                or not os.path.exists(data_filepath)
                or attack_config["kwargs"].get("overwrite_presaved_data")
            ):

                if proxy_weights is None:
                    log.info("Fitting proxy model for attack . . .")
                    proxy_model.fit(
                        self.x_clean,
                        self.label_function(self.y_clean),
                        batch_size=self.fit_batch_size,
                        nb_epochs=self.train_epochs,
                        verbose=False,
                        shuffle=True,
                    )

            attack = config_loading.load_attack(attack_config, proxy_model)

            self.poisoner = DatasetPoisonerWitchesBrew(
                attack,
                x_test,
                y_test,
                self.source_class,
                self.target_class,
                self.trigger_index,
                data_filepath,
            )
            self.test_poisoner = self.poisoner

    def poison_dataset(self):
        self.hub.set_context(stage="poison")
        # Over-ridden because poisoner returns possibly-modified trigger_index, target_class, source_class

        if self.use_poison:
            (
                self.x_poison,
                self.y_poison,
                self.trigger_index,
                self.source_class,
                self.target_class,
                self.poison_index,
            ) = self.poisoner.poison_dataset(
                self.x_clean, self.y_clean, return_index=True
            )
        else:
            self.x_poison, self.y_poison, self.poison_index = (
                self.x_clean,
                self.y_clean,
                np.array([]),
            )

        # make sure config has updated and serializable versions of source, target, and trigger
        self.config["adhoc"]["trigger_index"] = [int(t) for t in self.trigger_index]
        self.config["adhoc"]["source_class"] = [int(c) for c in self.source_class]
        self.config["adhoc"]["target_class"] = [int(c) for c in self.target_class]

        self.record_poison_and_data_info()

    def load_dataset(self, eval_split_default="test"):
        # Over-ridden because we need batch_size = 1 for the test set for this attack.

        dataset_config = self.config["dataset"]
        dataset_config = copy.deepcopy(dataset_config)
        dataset_config["batch_size"] = 1
        eval_split = dataset_config.get("eval_split", eval_split_default)
        log.info(f"Loading test dataset {dataset_config['name']}...")
        self.test_dataset = config_loading.load_dataset(
            dataset_config,
            split=eval_split,
            num_batches=self.num_eval_batches,
            **self.dataset_kwargs,
        )
        self.i = -1
        if self.explanatory_model is not None:
            self.init_explanatory()

    def load_metrics(self):
        if self.use_filtering_defense:
            # Filtering metrics
            self.hub.connect_meter(
                Meter(
                    "filter",
                    metrics.get("tpr_fpr"),
                    "scenario.poisoned",
                    "scenario.removed",
                )
            )

        self.hub.connect_meter(
            Meter(
                "accuracy_on_non_trigger_images",
                metrics.get("categorical_accuracy"),
                "scenario.y[non-trigger]",
                "scenario.y_pred[non-trigger]",
                final=np.mean,
                final_name="accuracy_on_non_trigger_images",
                record_final_only=True,
            )
        )
        self.hub.connect_meter(
            Meter(
                "accuracy_on_trigger_images",
                metrics.get("categorical_accuracy"),
                "scenario.y[trigger]",
                "scenario.y_pred[trigger]",
                final=np.mean,
                final_name="accuracy_on_trigger_images",
                record_final_only=True,
            )
        )

<<<<<<< HEAD
        per_class_mean_accuracy = metrics.get("per_class_mean_accuracy")
=======
        self.hub.connect_meter(
            Meter(
                "attack_success_rate",  # percent of triggers classified as target
                metrics.get_supported_metric("categorical_accuracy"),
                "scenario.target[trigger]",
                "scenario.y_pred[trigger]",
                final=np.mean,
                final_name="attack_success_rate",
                record_final_only=True,
            )
        )

        per_class_mean_accuracy = metrics.get_supported_metric(
            "per_class_mean_accuracy"
        )
>>>>>>> 67afab29
        self.hub.connect_meter(
            GlobalMeter(
                "accuracy_on_non_trigger_images_per_class",
                per_class_mean_accuracy,
                "scenario.y[non-trigger]",
                "scenario.y_pred[non-trigger]",
            )
        )

        if self.config["adhoc"].get("compute_fairness_metrics"):
            self.load_fairness_metrics()
        self.results_writer = ResultsWriter(sink=None)
        self.hub.connect_writer(self.results_writer, default=True)
        self.hub.connect_writer(LogWriter(), default=True)

    def run_benign(self):
        self.hub.set_context(stage="non-trigger")
        # Called for all non-triggers

        x, y = self.x, self.y

        x.flags.writeable = False
        y_pred = self.model.predict(x, **self.predict_kwargs)

        self.probe.update(y=y, y_pred=y_pred)

        self.y_pred = y_pred  # for exporting when function returns
        if self.explanatory_model is not None:
            self.run_explanatory()

    def run_attack(self):
        self.hub.set_context(stage="trigger")
        # Only called for the trigger images

        # get target for this image
        ind = self.trigger_index.index(self.i)
        target = np.array([self.target_class[ind]])

        x, y = self.x, self.y

        x.flags.writeable = False
        y_pred_adv = self.model.predict(x, **self.predict_kwargs)

        self.probe.update(y=y, y_pred=y_pred_adv, y_pred_adv=y_pred_adv, target=target)

        self.y_pred_adv = y_pred_adv  # for exporting when function returns

    def evaluate_current(self):
        if self.i in self.trigger_index:
            self.run_attack()
            for batch_idx in range(self.x.shape[0]):
                basename = f"trigger_batch_{self.i}_ex_{batch_idx}"
                self.sample_exporter.export(self.x[batch_idx], basename)
        else:
            self.run_benign()

    def load_export_meters(self):
        super().load_export_meters()

        # Remove x_adv export meter since witches brew scenario doesn't probe.update() x_adv
        meter_names = [m.name for m in self.hub.meters]
        if "x_adv_exporter" in meter_names:
            self.hub.disconnect_meter(
                self.hub.meters[meter_names.index("x_adv_exporter")]
            )<|MERGE_RESOLUTION|>--- conflicted
+++ resolved
@@ -404,9 +404,6 @@
             )
         )
 
-<<<<<<< HEAD
-        per_class_mean_accuracy = metrics.get("per_class_mean_accuracy")
-=======
         self.hub.connect_meter(
             Meter(
                 "attack_success_rate",  # percent of triggers classified as target
@@ -422,7 +419,6 @@
         per_class_mean_accuracy = metrics.get_supported_metric(
             "per_class_mean_accuracy"
         )
->>>>>>> 67afab29
         self.hub.connect_meter(
             GlobalMeter(
                 "accuracy_on_non_trigger_images_per_class",
