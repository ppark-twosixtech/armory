--- conflicted
+++ resolved
@@ -261,25 +261,12 @@
     return args
 
 
-<<<<<<< HEAD
 def mean_ap(ap_per_class):
     """
     Takes the mean across classes and returns a dict with mean and class AP
     """
     mean_ap = np.fromiter(ap_per_class.values(), dtype=float).mean()
     return {"mean": mean_ap, "class": ap_per_class}
-=======
-# NOTE: Not registered as a metric due to arg in __init__
-class MeanAP:
-    def __init__(self, ap_metric):
-        self.ap_metric = ap_metric
-
-    def __call__(self, values, **kwargs):
-        args = [list(x) for x in zip(*values)]
-        ap = self.ap_metric(*args, **kwargs)
-        mean_ap = np.fromiter(ap.values(), dtype=float).mean()
-        return {"mean": mean_ap, "class": ap}
->>>>>>> 7cf73e2a
 
 
 @populationwise
