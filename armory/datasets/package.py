--- conflicted
+++ resolved
@@ -34,12 +34,7 @@
     if not builder_configs:
         tar_list = [str(Path(name) / version)]
     else:
-<<<<<<< HEAD
-        # including .config, which contains metadata.json that tfds refers to for default_config_name of a given dataset
-        # .config and metadata.json are hardcoded values for tfds v4.6.0
-=======
         # including TFDS_CONFIG_DIR, which contains TFDS_CONFIG_FILE that tfds refers to for default_config_name of a given dataset
->>>>>>> 08ddd355
         tar_list = [
             str(Path(name) / config.name / version) for config in builder_configs
         ] + [str(Path(name) / TFDS_CONFIG_DIR)]
@@ -122,11 +117,7 @@
     # expected_subdir format is one of three formats:
     # <name>/<version>
     # <name>/<config>/<version>
-<<<<<<< HEAD
-    # <name>/.config
-=======
     # <name>/TFDS_CONFIG_DIR
->>>>>>> 08ddd355
     for expected_subdir in expected_subdir_list:
         target_data_dir = data_dir / expected_subdir
         if target_data_dir.exists() and not overwrite:
@@ -152,15 +143,9 @@
         raise ValueError(f"{name} does not match directory in {tmp_dir}")
     tmp_dir_name = tmp_dir / name
 
-<<<<<<< HEAD
-    # elements in tmp_dir_name_listdir should be one of three values: <version>, <config>, .config
-    tmp_dir_name_listdir = os.listdir(tmp_dir_name)
-    # elements in expected_subdir_parsed_list is one of three values: <version>, <config>, .config
-=======
     # elements in tmp_dir_name_listdir should be one of three values: <version>, <config>, TFDS_CONFIG_DIR
     tmp_dir_name_listdir = os.listdir(tmp_dir_name)
     # elements in expected_subdir_parsed_list is one of three values: <version>, <config>, TFDS_CONFIG_DIR
->>>>>>> 08ddd355
     expected_subdir_parsed_list = [
         expected_subdir.split("/")[1] for expected_subdir in expected_subdir_list
     ]
@@ -171,11 +156,7 @@
         )
 
     # len(tmp_dir_name_listdir) > 1 means that subdirectories exist in a dataset
-<<<<<<< HEAD
-    # and tmp_subdir should be <config> or .config
-=======
     # and tmp_subdir should be <config> or TFDS_CONFIG_DIR
->>>>>>> 08ddd355
     # else, tmp_subdir should be <version>
     if len(tmp_dir_name_listdir) > 1:
         for tmp_subdir in tmp_dir_name_listdir:
