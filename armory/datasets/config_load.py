--- conflicted
+++ resolved
@@ -8,17 +8,12 @@
 def load_dataset(
     name=None,
     version=None,
-<<<<<<< HEAD
     batch_size=1,
     num_batches=None,
     epochs=1,
-=======
-    shuffle_files=False,
-    preprocessor_name="DEFAULT",
->>>>>>> 79792c09
     split="test",
     framework="numpy",
-    preprocessor_name=None,
+    preprocessor_name="DEFAULT",
     preprocessor_kwargs=None,
     shuffle_files=False,
     label_key="label",  # TODO: make this smarter or more flexible
@@ -52,26 +47,20 @@
 
     if preprocessor_name is None:
         preprocessor = None
-<<<<<<< HEAD
-        if name in preprocessing.list_registered():
+    elif preprocessor_name == "DEFAULT":
+        if preprocessing.has(name):
             preprocessor = preprocessing.get(name)
-=======
-    elif preprocessor_name == "DEFAULT":
-        # TODO: do something smart here
-        if preprocessing.has(name):
-            preprocessor = preprocessing.get(preprocessor_name)
         else:
             preprocessor = preprocessing.infer_from_dataset_info(info, split)
-
-        raise NotImplementedError
->>>>>>> 79792c09
     else:
         preprocessor = preprocessing.get(preprocessor_name)
 
-    if preprocessor_kwargs is not None:
+    if preprocessor is not None and preprocessor_kwargs is not None:
         preprocessing_fn = lambda x: preprocessor(x, **preprocessor_kwargs)
     else:
         preprocessing_fn = preprocessor
+
+    shuffle_elements = shuffle_files
 
     armory_data_generator = generator.ArmoryDataGenerator(
         info,
@@ -84,14 +73,9 @@
         num_batches=num_batches,
         index_filter=index_filter,
         element_filter=element_filter,
-<<<<<<< HEAD
         element_map=preprocessing_fn,
-        shuffle_elements=shuffle_files,
-=======
-        element_map=preprocessor,
+        shuffle_elements=shuffle_elements,
         key_map=None,
-        shuffle_elements=shuffle_elements,
->>>>>>> 79792c09
     )
     return wrap_generator(armory_data_generator)
 
