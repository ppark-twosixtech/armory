"""
Standard preprocessing for different datasets
"""


import tensorflow as tf


REGISTERED_PREPROCESSORS = {}
DEFAULT = "DEFAULT"


def register(function, name=None):
    if name is None:
        name = function.__name__
    global REGISTERED_PREPROCESSORS
    REGISTERED_PREPROCESSORS[name] = function
    return function


def list_registered():
    return list(REGISTERED_PREPROCESSORS)


def get(name):
    if name not in REGISTERED_PREPROCESSORS:
        raise KeyError(
            f"prepreprocessor {name} not registered. Use one of {list_registered()}"
        )
    return REGISTERED_PREPROCESSORS[name]


def has(name):
    return name in REGISTERED_PREPROCESSORS


@register
def supervised_image_classification(element):
    return (image_to_canon(element["image"]), element["label"])


mnist = register(supervised_image_classification, "mnist")


@register
def digit(element):
    return (audio_to_canon(element["audio"]), element["label"])


@register
def carla_over_obj_det_dev(element, modality="rgb"):
    return carla_over_obj_det_image(
        element["image"], modality=modality
    ), carla_over_obj_det_dev_label(
        element["image"], element["objects"], element["patch_metadata"]
    )


def image_to_canon(image, resize=None, target_dtype=tf.float32, input_type="uint8"):
    """
    TFDS Image feature uses (height, width, channels)
    """
    if input_type == "uint8":
        scale = 255.0
    else:
        raise NotImplementedError(f"Currently only supports uint8, not {input_type}")
    image = tf.cast(image, target_dtype)
    image = image / scale
    if resize is not None:
        resize = tuple(resize)
        if len(resize) != 2:
            raise ValueError(f"resize must be None or a 2-tuple, not {resize}")
        image = tf.image.resize(image, resize)
    return image


def audio_to_canon(audio, resample=None, target_dtype=tf.float32, input_type="int16"):
    """
    Note: input_type is the scale of the actual data
        TFDS typically converts to tf.inf64, which is not helpful in this case
    """
    if input_type == "int16":
        scale = 2**15
    else:
        raise NotImplementedError(f"Currently only supports uint8, not {input_type}")
    audio = tf.cast(audio, target_dtype)
    audio = audio / scale
    if resample is not None:
        raise NotImplementedError("resampling not currently supported")
    return audio


# config = {
#     "preprocessor": "mnist(max_frames=1)"
#     "preprocessor_kwargs": {
#         "max_frames": null,
#     }
# }


def video_to_canon(
    video,
    resize=None,
    target_dtype=tf.float32,
    input_type="uint8",
    max_frames: int = None,
):
    """
    TFDS Video feature uses (num_frames, height, width, channels)
    """
    if input_type == "uint8":
        scale = 255.0
    else:
        raise NotImplementedError(f"Currently only supports uint8, not {input_type}")

    if max_frames is not None:
        if max_frames < 1:
            raise ValueError("max_frames must be at least 1")
        video = video[:max_frames]
    video = tf.cast(video, target_dtype)
    video = video / scale
    if resize is not None:
        raise NotImplementedError("resizing video")
    return video


<<<<<<< HEAD
def carla_over_obj_det_image(x, modality="rgb"):
    if modality == "rgb":
        return image_to_canon(x[0])
    elif modality == "depth":
        return image_to_canon(x[1])
    elif modality == "both":
        return image_to_canon(tf.concat([x[0], x[1]], axis=-1))
    else:
        raise ValueError(
            f"Found unexpected modality {modality}. Expected one of ('rgb', 'depth', 'both')."
        )


def carla_over_obj_det_dev_label(x, y_object, y_patch_metadata):
    # convert from TF format of [y1/height, x1/width, y2/height, x2/width] to PyTorch format
    # of [x1, y1, x2, y2]
    height, width = x.shape[1:3]  # TODO: better way to extract width/height?

    # reorder [y1/height, x1/width, y2/height, x2/width] to [x1/width, y1/height, x2/width, y2/height]
    converted_boxes = tf.gather(y_object["boxes"], [1, 0, 3, 2], axis=1)

    # un-normalize boxes
    converted_boxes *= [width, height, width, height]

    y_object["boxes"] = converted_boxes
    return y_object, y_patch_metadata
=======
def infer_from_dataset_info(info, split):

    raise NotImplementedError
>>>>>>> 79792c09
<|MERGE_RESOLUTION|>--- conflicted
+++ resolved
@@ -124,7 +124,6 @@
     return video
 
 
-<<<<<<< HEAD
 def carla_over_obj_det_image(x, modality="rgb"):
     if modality == "rgb":
         return image_to_canon(x[0])
@@ -151,8 +150,7 @@
 
     y_object["boxes"] = converted_boxes
     return y_object, y_patch_metadata
-=======
+
+
 def infer_from_dataset_info(info, split):
-
-    raise NotImplementedError
->>>>>>> 79792c09
+    raise NotImplementedError