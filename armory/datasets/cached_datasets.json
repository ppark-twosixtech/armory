--- conflicted
+++ resolved
@@ -1,19 +1,17 @@
 {
-<<<<<<< HEAD
+    "apricot_dev": {
+        "sha256": "87a9e7f9142ca243c1f4b7efe71fba2865fce599307691eb3b48af82d589a209",
+        "size": 590995069,
+        "subdir": "apricot_dev/1.0.2",
+        "url": null,
+        "version": "1.0.2"
+    },
     "apricot_test": {
         "sha256": "6fc520320a471c81d391158c754327a2dbd3cdcc5d13716cc058af151a6833f3",
         "size": 3636765071,
         "subdir": "apricot_test/1.0.0",
         "url": null,
         "version": "1.0.0"
-=======
-    "apricot_dev": {
-        "sha256": "87a9e7f9142ca243c1f4b7efe71fba2865fce599307691eb3b48af82d589a209",
-        "size": 590995069,
-        "subdir": "apricot_dev/1.0.2",
-        "url": null,
-        "version": "1.0.2"
->>>>>>> c040b216
     },
     "carla_obj_det_dev": {
         "sha256": "a7adc2400d1fafb03f6d49d10b61ac6405382bc19df446ee25e3d4afce2775a4",
