--- conflicted
+++ resolved
@@ -44,7 +44,6 @@
 
 
 jobs:
-<<<<<<< HEAD
   scan-lint-build:
     uses: ./.github/workflows/1-scan-lint-build.yml
 
@@ -55,140 +54,3 @@
   test-docker-builds:
     needs: test-stand-alone-builds
     uses: ./.github/workflows/3-test-docker.yml
-=======
-  host-test:
-    name: Basic `native` configuration
-    runs-on: ${{ matrix.os }}
-    strategy:
-      matrix:
-        os: ['ubuntu-20.04', 'macos-latest']
-        python-version: ['3.9']
-      fail-fast: false
-    steps:
-      - uses: actions/checkout@v2
-      - uses: actions/setup-python@v1
-        with:
-          python-version: ${{ matrix.python-version }}
-      - name: Install Armory
-        shell: bash
-        run: |
-          pip install --no-compile --editable '.[developer]'
-          pip install --no-compile --editable '.[host]'
-          pip install --no-compile --editable .
-          armory configure --use-defaults
-      - name: Run armory host tests
-        shell: bash
-        run: |
-          pytest -s ./tests/unit/test_configuration.py
-  native-simple:
-    name: Native Mode test_no_docker.py
-    runs-on: ${{ matrix.os }}
-    strategy:
-      matrix:
-        os: ['ubuntu-20.04', 'macos-latest']
-        python-version: ['3.9']
-      fail-fast: false
-    steps:
-      - uses: actions/checkout@v2
-      - uses: actions/setup-python@v1
-        with:
-          python-version: ${{ matrix.python-version }}
-      - name: Run armory host tests
-        shell: bash
-        run: |
-          pip install --no-compile --editable '.[developer]'
-          pip install --no-compile --editable '.[host]'
-          pip install --no-compile --editable .
-          armory configure --use-defaults
-          pytest -s ./tests/end_to_end/test_no_docker.py
-  native-all-unit:
-    name: Native Mode All unit tests
-    runs-on: ${{ matrix.os }}
-    strategy:
-      matrix:
-        os: ['ubuntu-20.04', 'macos-latest']
-        python-version: ['3.9']
-      fail-fast: false
-    steps:
-      - uses: actions/checkout@v2
-      - uses: actions/setup-python@v1
-        with:
-          python-version: ${{ matrix.python-version }}
-      - name: Run armory host tests
-        shell: bash
-        run: |
-          pip install --no-compile --editable '.[developer]'
-          pip install --no-compile --editable '.[host]'
-          pip install --no-compile --editable .
-          armory configure --use-defaults
-          pytest -m "not docker_required and unit" ./tests/
-  docker-torch-unit:
-    name: Docker Pytorch Unit Tests
-    runs-on: ubuntu-20.04
-    steps:
-      - uses: actions/checkout@v2
-      - uses: actions/setup-python@v1
-        with:
-          python-version: '3.9'
-      - name: Build Docker
-        run: |
-          pip install --no-compile --editable '.[developer]'
-          pip install --no-compile --editable '.[host]'
-          pip install --no-compile --editable .
-          python docker/build.py pytorch
-      - name: Run Unit tests
-        run: |
-          docker run -w /armory-repo/ twosixarmory/pytorch:$(armory --version) pytest -m "not docker_required and unit" ./tests/
-  docker-tf2-unit:
-    name: Docker TF2 Unit Tests
-    runs-on: ubuntu-20.04
-    steps:
-      - uses: actions/checkout@v2
-      - uses: actions/setup-python@v1
-        with:
-          python-version: '3.9'
-      - name: Build Docker
-        run: |
-          pip install --no-compile --editable '.[developer]'
-          pip install --no-compile --editable '.[host]'
-          pip install --no-compile --editable .
-          python docker/build.py tf2
-      - name: Run Unit tests
-        run: |
-          docker run -w /armory-repo/ twosixarmory/tf2:$(armory --version) pytest -m "not docker_required and unit" ./tests/
-  docker-deepspeech-unit:
-    name: Docker Deepspeech Unit Tests
-    runs-on: ubuntu-20.04
-    steps:
-      - uses: actions/checkout@v2
-      - uses: actions/setup-python@v1
-        with:
-          python-version: '3.9'
-      - name: Build Docker
-        run: |
-          pip install --no-compile --editable '.[developer]'
-          pip install --no-compile --editable '.[host]'
-          pip install --no-compile --editable .
-          python docker/build.py pytorch-deepspeech
-      - name: Run Unit tests
-        run: |
-          docker run -w /armory-repo/ twosixarmory/pytorch-deepspeech:$(armory --version) \
-          pytest -m "not docker_required and unit" ./tests/
-          docker run -w /armory-repo/ twosixarmory/pytorch-deepspeech:$(armory --version) \
-          pytest -m "pytorch_deepspeech" ./tests/
-  formatting-test:
-    name: Check Code Formatting
-    runs-on: ubuntu-20.04
-    steps:
-      - uses: actions/checkout@v2
-      - uses: actions/setup-python@v1
-        with:
-          python-version: '3.9'
-      - name: install test requirements
-        run: |
-          pip install --no-compile --editable '.[developer]'
-          pip install --no-compile --editable '.[host]'
-          pip install --no-compile --editable .
-      - name: Run commit hooks
-        run: bash tools/pre-commit.sh
->>>>>>> e8d072df
