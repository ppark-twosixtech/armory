--- conflicted
+++ resolved
@@ -64,11 +64,7 @@
         "name": "CarlaObjectDetectionTask"
     },
     "sysconfig": {
-<<<<<<< HEAD
-        "docker_image": "twosixarmory/pytorch:0.14.5",
-=======
         "docker_image": "twosixarmory/pytorch:0.14.6",
->>>>>>> 3efe1faa
         "external_github_repo": "colour-science/colour@v0.3.16",
         "gpus": "all",
         "output_dir": null,
