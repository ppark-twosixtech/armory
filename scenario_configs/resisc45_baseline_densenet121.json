{
    "_description": "Resisc45 image classification, contributed by MITRE Corporation",
    "adhoc": null,
    "attack": {
        "knowledge": "white",
        "kwargs": {
            "batch_size": 1,
            "eps": 0.2,
            "eps_step": 0.1,
            "minimal": false,
            "num_random_init": 0,
            "targeted": false
        },
        "module": "art.attacks.evasion",
        "name": "FastGradientMethod",
        "use_label": false
    },
    "dataset": {
        "batch_size": 16,
        "framework": "numpy",
        "module": "armory.data.datasets",
        "name": "resisc45"
    },
    "defense": null,
    "metric": {
        "means": true,
        "perturbation": "linf",
        "record_metric_per_sample": false,
        "task": [
            "categorical_accuracy"
        ]
    },
    "model": {
        "fit": false,
        "fit_kwargs": {},
        "model_kwargs": {},
        "module": "armory.baseline_models.keras.densenet121_resisc45",
        "name": "get_art_model",
        "weights_file": "densenet121_resisc45_v1.h5",
        "wrapper_kwargs": {}
    },
    "scenario": {
        "kwargs": {},
        "module": "armory.scenarios.image_classification",
        "name": "ImageClassificationTask"
    },
    "sysconfig": {
<<<<<<< HEAD
        "docker_image": "twosixarmory/pytorch:0.14.5",
=======
        "docker_image": "twosixarmory/pytorch:0.14.6",
>>>>>>> 3efe1faa
        "external_github_repo": null,
        "gpus": "all",
        "output_dir": null,
        "output_filename": null,
        "use_gpu": false
    }
}<|MERGE_RESOLUTION|>--- conflicted
+++ resolved
@@ -45,11 +45,7 @@
         "name": "ImageClassificationTask"
     },
     "sysconfig": {
-<<<<<<< HEAD
-        "docker_image": "twosixarmory/pytorch:0.14.5",
-=======
         "docker_image": "twosixarmory/pytorch:0.14.6",
->>>>>>> 3efe1faa
         "external_github_repo": null,
         "gpus": "all",
         "output_dir": null,
